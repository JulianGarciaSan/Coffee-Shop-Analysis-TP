import os
import socket
import logging
from common.processor import TransactionCSVProcessor
from common.protocol import Protocol
from common.new_protocolo import ProtocolNew
from common.graceful_shutdown import GracefulShutdown  

logger = logging.getLogger(__name__)

class Client:
    def __init__(self, server_port, max_batch_size, client_id):
        self.shutdown = GracefulShutdown()
        self.shutdown.register_callback(self._on_shutdown_signal)
        
        self.server_port = server_port
        self.max_batch_size = int(max_batch_size)
        self.client_id = client_id
        self.keep_running = False
        self.client_socket = None
        self.protocol = None  
        self.processor = None
        #self.expected_reports = 5
<<<<<<< HEAD
        self.expected_reports = 5
=======
        self.expected_reports = 2
>>>>>>> 9f771296

    def _on_shutdown_signal(self):
        logger.info("Señal de shutdown recibida en Client")
        self.keep_running = False
        if self.client_socket:
            try:
                self.client_socket.close()
            except:
                pass
                
    def run(self):
        self.keep_running = True
        try:
            if self.shutdown.is_shutting_down():
                logger.info("Shutdown detectado, no conectando")
                return
            
            logger.info(f"Conectando al servidor en el puerto {self.server_port}")
            self.client_socket = socket.create_connection(('gateway', self.server_port))
            
            self.protocol = ProtocolNew(self.client_socket)

            self.process_and_send_files_from_volumes()

        except socket.error as err:
            logger.error(f"Error de socket: {err}")
        except Exception as err:
            logger.error(f"Error inesperado: {err}")
        finally:
            self._cleanup()
    
    def process_and_send_files_from_volumes(self):
        mounted_folders = {
            "D": "/data/transactions",
            #"D": "/data/transactions_test",
            "I": "/data/transaction_items",
            #"I": "/data/transaction_items_test",
            "U": "/data/users",
            "S": "/data/stores",
            "M": "/data/menu_items",
            #"payment_methods": "/data/payment_methods",
            #"vouchers": "/data/vouchers"
        }

        try:
            for file_type, folder_path in mounted_folders.items():                
                if self.shutdown.is_shutting_down():
                    logger.info("Shutdown detectado, deteniendo envío de archivos")
                    break
                
                if not os.path.exists(folder_path):
                    logging.warning(f"La carpeta {folder_path} no existe. Saltando...")
                    continue
                files = [f for f in os.listdir(folder_path) if f.endswith(".csv")]
                if not files:
                    logging.info(f"No se encontraron archivos en {folder_path}.")
                    continue

                logging.info(f"Procesando archivos en {folder_path}: {files}")

                for file in files:
                    if self.shutdown.is_shutting_down():
                        logger.info("Shutdown detectado durante procesamiento")
                        break
                    
                    file_path = os.path.join(folder_path, file)
                    self.send_data(file_path, file_type)
                
                if not self.shutdown.is_shutting_down():
                    self.protocol.send_finish_message(file_type)
                                
            if self.protocol and not self.shutdown.is_shutting_down():
                self.protocol.send_exit_message()
                self.receive_reports()

        except Exception as e:
            logger.error(f"Error procesando archivos desde volúmenes: {e}")
            raise
    
    def send_data(self, csv_filepath, file_type):
        """Procesa y envía un archivo CSV línea por línea."""
        try:
            logger.info(f"Iniciando procesamiento de {csv_filepath} con file_type {file_type}")
            self.processor = TransactionCSVProcessor(csv_filepath, self.max_batch_size)
            
            while self.processor.has_more_batches() and self.keep_running:
                if self.shutdown.is_shutting_down():
                    logger.info("Shutdown detectado, deteniendo envío de batches")
                    break
                
                batch_result = self.processor.read_next_batch()
                
                if not batch_result.items:
                    logger.info("Batch vacío, terminando...")
                    break
                
                success = self.protocol.send_batch_message(batch_result, file_type)
                
                if not success:
                    logger.error("Error enviando batch o no se recibió ACK. Deteniendo el envío.")
                    break
            
            logger.info(f"Procesamiento completado para {csv_filepath}")
            
        except Exception as e:
            logger.error(f"Error en send_data: {e}")
            raise
        
        
    def receive_reports(self):
        """Recibe reportes del servidor hasta que se envíe un mensaje de salida."""
        try:
            if not self.protocol:
                logger.error("Protocolo no inicializado. No se pueden recibir reportes.")
                return
            
            logger.info("Esperando reportes del servidor...")
            
            # Esperamos recibir 3 reportes: Q1, Q3, Q4
            reports_received = 0
            
            while self.keep_running and reports_received < self.expected_reports:
                if self.shutdown.is_shutting_down():
                    logger.info("Shutdown detectado, deteniendo recepción de reportes")
                    break
                
                logger.info(f"Esperando reporte {reports_received + 1} de {self.expected_reports}...")
                
                report = self.protocol.receive_report()  # ← Retorna dict
                
                if report is None:
                    logger.info("No se recibieron más reportes o conexión cerrada.")
                    break
                
                reports_received += 1
                
                # Extraer datos del dict
                query_id = report['query_id']
                content = report['content']
                
                logger.info(f"Reporte Q{query_id} recibido: {len(content)} bytes")
                
                # Guardar reporte en archivo usando el content (str)
                self._save_report_to_file(f"Q{query_id}", content)
            
            logger.info(f"Recepción completada. {reports_received} reportes recibidos.")
            
        except Exception as e:
            logger.error(f"Error recibiendo reportes: {e}")
            raise
    
    def _save_report_to_file(self, report_type, content):
        """Guarda un reporte en un archivo."""
        try:
            # Crear directorio report_<client_id> si no existe
            report_dir = f"/app/report_{self.client_id}"
            os.makedirs(report_dir, exist_ok=True)
            
            # Guardar en la carpeta mapeada
            filename = f"{report_dir}/report_{report_type.lower()}.csv"
            with open(filename, 'w') as f:
                f.write(content)
            logger.info(f"Reporte {report_type} guardado en {filename}")
        except Exception as e:
            logger.error(f"Error guardando reporte {report_type}: {e}")
        
    def _cleanup(self):
        """Limpieza de recursos al finalizar."""
        self.keep_running = False
        
        if self.processor:
            self.processor.close()
            logger.info("Procesador CSV cerrado")
        
        if self.protocol:
            self.protocol.close()
        elif self.client_socket:
            self.client_socket.close()
            
        logger.info("Cliente cerrado completamente")<|MERGE_RESOLUTION|>--- conflicted
+++ resolved
@@ -21,11 +21,7 @@
         self.protocol = None  
         self.processor = None
         #self.expected_reports = 5
-<<<<<<< HEAD
-        self.expected_reports = 5
-=======
         self.expected_reports = 2
->>>>>>> 9f771296
 
     def _on_shutdown_signal(self):
         logger.info("Señal de shutdown recibida en Client")
