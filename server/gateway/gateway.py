from asyncio import Lock
import time
import socket
import os
import json
import signal
import sys
from common.protocol import Protocol, ProtocolMessage 
from common.new_protocolo import ProtocolNew
from rabbitmq.middleware import MessageMiddlewareQueue, MessageMiddlewareExchange
from dataclasses import asdict
from logger import get_logger
from dtos.dto import TransactionBatchDTO, BatchType, StoreBatchDTO,UserBatchDTO, ReportBatchDTO, TransactionItemBatchDTO, MenuItemBatchDTO
from gateway_acceptor import GatewayAcceptor

logger = get_logger(__name__)

class Gateway:

    def __init__(self, port, listener_backlog, rabbitmq_host, output_year_node_exchange, output_join_node, input_reports=None, shutdown_handler=None):
        self.shutdown = shutdown_handler
        
        #self._server_socket = socket.socket(socket.AF_INET, socket.SOCK_STREAM)
        #self._server_socket.bind(('', port))
        #self._server_socket.listen(listener_backlog)
        self._acceptor = GatewayAcceptor(port, listener_backlog, shutdown_handler, rabbitmq_host,input_reports,self)

        self._is_running = False
<<<<<<< HEAD
        self.max_expected_reports = 5
        self.reports_config = [
            ('q1', self._convert_q1_to_csv, "Q1", "transacciones"),
            ('q3', self._convert_q3_to_csv, "Q3", "registros"),
            #('q4', self._convert_q4_to_csv, "Q4", "cumpleanos"),
            #('q2_most_profit', self._convert_q2_most_profit_to_csv, "Q2_MOST_PROFIT", "items"),
            #('q2_best_selling', self._convert_q2_best_selling_to_csv, "Q2_BEST_SELLING", "items")
        ]
        
        self._middleware = MessageMiddlewareExchange(
            host=rabbitmq_host,
            exchange_name=output_exchange,  
=======
        self.rabbitmq_host = rabbitmq_host
        self.output_year_node_exchange = output_year_node_exchange
        self.output_join_node = output_join_node
        self.output_filter_year_nodes_middleware = None
        self._join_middleware = None
        self.setup_common_middleware()

    def setup_common_middleware(self):
        self.output_filter_year_nodes_middleware = MessageMiddlewareExchange(
            host=self.rabbitmq_host,
            exchange_name=self.output_year_node_exchange,
>>>>>>> 910ac15e
            route_keys=['transactions', 'transaction_items']
        )
        
        self._join_middleware = MessageMiddlewareExchange(
            host=self.rabbitmq_host,
            exchange_name=self.output_join_node,
            route_keys=['stores.data', 'users.data', 'users.eof', 'menu_items.data']
        )
        
        if self.shutdown:
            if hasattr(self.output_filter_year_nodes_middleware, 'shutdown'):
                self.output_filter_year_nodes_middleware.shutdown = self.shutdown
            if hasattr(self._join_middleware, 'shutdown'):
                self._join_middleware.shutdown = self.shutdown

    def get_output_middleware(self):
        # Create a NEW middleware instance per client to avoid sharing channels across threads
        mw = MessageMiddlewareExchange(
            host=self.rabbitmq_host,
            exchange_name=self.output_year_node_exchange,
            route_keys=['transactions', 'transaction_items']
        )
        if self.shutdown and hasattr(mw, 'shutdown'):
            mw.shutdown = self.shutdown
        return mw

    def get_join_middleware(self):
        # Create a NEW middleware instance per client to avoid sharing channels across threads
        mw = MessageMiddlewareExchange(
            host=self.rabbitmq_host,
            exchange_name=self.output_join_node,
            route_keys=['stores.data', 'users.data', 'users.eof', 'menu_items.data']
        )
        if self.shutdown and hasattr(mw, 'shutdown'):
            mw.shutdown = self.shutdown
        return mw

    def start(self):
        self._is_running = True
        logger.info("Iniciando Gateway...")
        
        try:
            self._acceptor.start()  
        except Exception as e:
            logger.error(f"Error en el Gateway: {e}")
            raise
        finally:
            self._cleanup()

    def _cleanup(self):
        logger.info("Iniciando cleanup del Gateway...")
        self._is_running = False
        
        try:
            if self._acceptor:
                self._acceptor.cleanup()
                self._acceptor.join()
            
            if self.output_filter_year_nodes_middleware:
                self.output_filter_year_nodes_middleware.close()
            if self._join_middleware:
                self._join_middleware.close()
                
        except Exception as e:
            logger.error(f"Error durante cleanup: {e}")
        
        logger.info("Gateway cerrado completamente")
            
<|MERGE_RESOLUTION|>--- conflicted
+++ resolved
@@ -26,20 +26,6 @@
         self._acceptor = GatewayAcceptor(port, listener_backlog, shutdown_handler, rabbitmq_host,input_reports,self)
 
         self._is_running = False
-<<<<<<< HEAD
-        self.max_expected_reports = 5
-        self.reports_config = [
-            ('q1', self._convert_q1_to_csv, "Q1", "transacciones"),
-            ('q3', self._convert_q3_to_csv, "Q3", "registros"),
-            #('q4', self._convert_q4_to_csv, "Q4", "cumpleanos"),
-            #('q2_most_profit', self._convert_q2_most_profit_to_csv, "Q2_MOST_PROFIT", "items"),
-            #('q2_best_selling', self._convert_q2_best_selling_to_csv, "Q2_BEST_SELLING", "items")
-        ]
-        
-        self._middleware = MessageMiddlewareExchange(
-            host=rabbitmq_host,
-            exchange_name=output_exchange,  
-=======
         self.rabbitmq_host = rabbitmq_host
         self.output_year_node_exchange = output_year_node_exchange
         self.output_join_node = output_join_node
@@ -51,7 +37,6 @@
         self.output_filter_year_nodes_middleware = MessageMiddlewareExchange(
             host=self.rabbitmq_host,
             exchange_name=self.output_year_node_exchange,
->>>>>>> 910ac15e
             route_keys=['transactions', 'transaction_items']
         )
         
