--- conflicted
+++ resolved
@@ -41,11 +41,7 @@
             self.publisher.shutdown = self.shutdown
             
         self.expected_queries = {'q1'
-<<<<<<< HEAD
                                  ,'q3'
-=======
-                                 #,'q3'
->>>>>>> 910ac15e
                                  #,'q4'
                                  #,'q2_most_profit'
                                  #,'q2_best_selling'
